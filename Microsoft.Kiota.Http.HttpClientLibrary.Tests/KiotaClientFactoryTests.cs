<<<<<<< HEAD
﻿using System.Linq;
using System.Net;
using System.Net.Http;
using Castle.Components.DictionaryAdapter.Xml;
using Microsoft.Kiota.Http.HttpClientLibrary.Middleware;
using Microsoft.Kiota.Http.HttpClientLibrary.Middleware.Options;
=======
﻿using System.Collections;
using System.Collections.Generic;
using System.Linq;
using System.Net;
using System.Net.Http;
using Microsoft.Kiota.Http.HttpClientLibrary.Middleware;
>>>>>>> 1e2aa482
using Microsoft.Kiota.Http.HttpClientLibrary.Tests.Mocks;
using Xunit;

namespace Microsoft.Kiota.Http.HttpClientLibrary.Tests
{
    public class KiotaClientFactoryTests
    {
        [Fact]
        public void ChainHandlersCollectionAndGetFirstLinkReturnsNullOnDefaultParams()
        {
            // Act
            var delegatingHandler = KiotaClientFactory.ChainHandlersCollectionAndGetFirstLink();
            // Assert
            Assert.Null(delegatingHandler);
        }

        [Fact]
        public void ChainHandlersCollectionAndGetFirstLinkWithSingleHandler()
        {
            // Arrange
            var handler = new TestHttpMessageHandler();
            // Act
            var delegatingHandler = KiotaClientFactory.ChainHandlersCollectionAndGetFirstLink(handler);
            // Assert
            Assert.NotNull(delegatingHandler);
            Assert.Null(delegatingHandler.InnerHandler);
        }

        [Fact]
        public void ChainHandlersCollectionAndGetFirstLinkWithMultipleHandlers()
        {
            // Arrange
            var handler1 = new TestHttpMessageHandler();
            var handler2 = new TestHttpMessageHandler();
            // Act
            var delegatingHandler = KiotaClientFactory.ChainHandlersCollectionAndGetFirstLink(handler1, handler2);
            // Assert
            Assert.NotNull(delegatingHandler);
            Assert.NotNull(delegatingHandler.InnerHandler); // first handler has an inner handler

            var innerHandler = delegatingHandler.InnerHandler as DelegatingHandler;
            Assert.NotNull(innerHandler);
            Assert.Null(innerHandler.InnerHandler);// end of the chain
        }

        [Fact]
        public void ChainHandlersCollectionAndGetFirstLinkWithMultipleHandlersSetsFinalHandler()
        {
            // Arrange
            var handler1 = new TestHttpMessageHandler();
            var handler2 = new TestHttpMessageHandler();
            var finalHandler = new HttpClientHandler();
            // Act
            var delegatingHandler = KiotaClientFactory.ChainHandlersCollectionAndGetFirstLink(finalHandler, handler1, handler2);
            // Assert
            Assert.NotNull(delegatingHandler);
            Assert.NotNull(delegatingHandler.InnerHandler); // first handler has an inner handler

            var innerHandler = delegatingHandler.InnerHandler as DelegatingHandler;
            Assert.NotNull(innerHandler);
            Assert.NotNull(innerHandler.InnerHandler);
            Assert.IsType<HttpClientHandler>(innerHandler.InnerHandler);
        }

        [Fact]
        public void GetDefaultHttpMessageHandlerSetsUpProxy()
        {
            // Arrange
            var proxy = new WebProxy("http://localhost:8888", false);
            // Act
            var defaultHandler = KiotaClientFactory.GetDefaultHttpMessageHandler(proxy);
            // Assert
            Assert.NotNull(defaultHandler);
#if NETFRAMEWORK
            Assert.IsType<WinHttpHandler>(defaultHandler);
            Assert.Equal(proxy, ((WinHttpHandler)defaultHandler).Proxy);
#else
            Assert.IsType<HttpClientHandler>(defaultHandler);
            Assert.Equal(proxy, ((HttpClientHandler)defaultHandler).Proxy);
#endif

        }

        [Fact]
<<<<<<< HEAD
        public void CreateDefaultHandlersWithOptions()
        {
            // Arrange
            var retryHandlerOption = new RetryHandlerOption { MaxRetry = 5, ShouldRetry = (_, _, _) => true };


            // Act
            var handlers = KiotaClientFactory.CreateDefaultHandlers(new[] { retryHandlerOption });

            RetryHandler retryHandler = default;
            foreach(var handler in handlers)
            {
                if(handler is RetryHandler retryFromDefault)
                {
                    retryHandler = retryFromDefault;
                    break;
                }
            }

            // Assert
            Assert.NotNull(retryHandler);
            Assert.NotNull(retryHandler.RetryOption);
=======
        public void CreateWithNullOrEmptyHandlersReturnsHttpClient()
        {
            var client = KiotaClientFactory.Create(null, null);
            Assert.IsType<HttpClient>(client);

            client = KiotaClientFactory.Create(new List<DelegatingHandler>());
            Assert.IsType<HttpClient>(client);
        }

        [Fact]
        public void CreateWithCustomMiddlewarePipelineReturnsHttpClient()
        {
            var handlers = KiotaClientFactory.CreateDefaultHandlers();
            handlers.Add(new CompressionHandler());
            var client = KiotaClientFactory.Create(handlers);
            Assert.IsType<HttpClient>(client);
>>>>>>> 1e2aa482
        }
    }
}
<|MERGE_RESOLUTION|>--- conflicted
+++ resolved
@@ -1,143 +1,136 @@
-<<<<<<< HEAD
-﻿using System.Linq;
-using System.Net;
-using System.Net.Http;
-using Castle.Components.DictionaryAdapter.Xml;
-using Microsoft.Kiota.Http.HttpClientLibrary.Middleware;
-using Microsoft.Kiota.Http.HttpClientLibrary.Middleware.Options;
-=======
-﻿using System.Collections;
-using System.Collections.Generic;
-using System.Linq;
-using System.Net;
-using System.Net.Http;
-using Microsoft.Kiota.Http.HttpClientLibrary.Middleware;
->>>>>>> 1e2aa482
-using Microsoft.Kiota.Http.HttpClientLibrary.Tests.Mocks;
-using Xunit;
-
-namespace Microsoft.Kiota.Http.HttpClientLibrary.Tests
-{
-    public class KiotaClientFactoryTests
-    {
-        [Fact]
-        public void ChainHandlersCollectionAndGetFirstLinkReturnsNullOnDefaultParams()
-        {
-            // Act
-            var delegatingHandler = KiotaClientFactory.ChainHandlersCollectionAndGetFirstLink();
-            // Assert
-            Assert.Null(delegatingHandler);
-        }
-
-        [Fact]
-        public void ChainHandlersCollectionAndGetFirstLinkWithSingleHandler()
-        {
-            // Arrange
-            var handler = new TestHttpMessageHandler();
-            // Act
-            var delegatingHandler = KiotaClientFactory.ChainHandlersCollectionAndGetFirstLink(handler);
-            // Assert
-            Assert.NotNull(delegatingHandler);
-            Assert.Null(delegatingHandler.InnerHandler);
-        }
-
-        [Fact]
-        public void ChainHandlersCollectionAndGetFirstLinkWithMultipleHandlers()
-        {
-            // Arrange
-            var handler1 = new TestHttpMessageHandler();
-            var handler2 = new TestHttpMessageHandler();
-            // Act
-            var delegatingHandler = KiotaClientFactory.ChainHandlersCollectionAndGetFirstLink(handler1, handler2);
-            // Assert
-            Assert.NotNull(delegatingHandler);
-            Assert.NotNull(delegatingHandler.InnerHandler); // first handler has an inner handler
-
-            var innerHandler = delegatingHandler.InnerHandler as DelegatingHandler;
-            Assert.NotNull(innerHandler);
-            Assert.Null(innerHandler.InnerHandler);// end of the chain
-        }
-
-        [Fact]
-        public void ChainHandlersCollectionAndGetFirstLinkWithMultipleHandlersSetsFinalHandler()
-        {
-            // Arrange
-            var handler1 = new TestHttpMessageHandler();
-            var handler2 = new TestHttpMessageHandler();
-            var finalHandler = new HttpClientHandler();
-            // Act
-            var delegatingHandler = KiotaClientFactory.ChainHandlersCollectionAndGetFirstLink(finalHandler, handler1, handler2);
-            // Assert
-            Assert.NotNull(delegatingHandler);
-            Assert.NotNull(delegatingHandler.InnerHandler); // first handler has an inner handler
-
-            var innerHandler = delegatingHandler.InnerHandler as DelegatingHandler;
-            Assert.NotNull(innerHandler);
-            Assert.NotNull(innerHandler.InnerHandler);
-            Assert.IsType<HttpClientHandler>(innerHandler.InnerHandler);
-        }
-
-        [Fact]
-        public void GetDefaultHttpMessageHandlerSetsUpProxy()
-        {
-            // Arrange
-            var proxy = new WebProxy("http://localhost:8888", false);
-            // Act
-            var defaultHandler = KiotaClientFactory.GetDefaultHttpMessageHandler(proxy);
-            // Assert
-            Assert.NotNull(defaultHandler);
-#if NETFRAMEWORK
-            Assert.IsType<WinHttpHandler>(defaultHandler);
-            Assert.Equal(proxy, ((WinHttpHandler)defaultHandler).Proxy);
-#else
-            Assert.IsType<HttpClientHandler>(defaultHandler);
-            Assert.Equal(proxy, ((HttpClientHandler)defaultHandler).Proxy);
-#endif
-
-        }
-
-        [Fact]
-<<<<<<< HEAD
-        public void CreateDefaultHandlersWithOptions()
-        {
-            // Arrange
-            var retryHandlerOption = new RetryHandlerOption { MaxRetry = 5, ShouldRetry = (_, _, _) => true };
-
-
-            // Act
-            var handlers = KiotaClientFactory.CreateDefaultHandlers(new[] { retryHandlerOption });
-
-            RetryHandler retryHandler = default;
-            foreach(var handler in handlers)
-            {
-                if(handler is RetryHandler retryFromDefault)
-                {
-                    retryHandler = retryFromDefault;
-                    break;
-                }
-            }
-
-            // Assert
-            Assert.NotNull(retryHandler);
-            Assert.NotNull(retryHandler.RetryOption);
-=======
-        public void CreateWithNullOrEmptyHandlersReturnsHttpClient()
-        {
-            var client = KiotaClientFactory.Create(null, null);
-            Assert.IsType<HttpClient>(client);
-
-            client = KiotaClientFactory.Create(new List<DelegatingHandler>());
-            Assert.IsType<HttpClient>(client);
-        }
-
-        [Fact]
-        public void CreateWithCustomMiddlewarePipelineReturnsHttpClient()
-        {
-            var handlers = KiotaClientFactory.CreateDefaultHandlers();
-            handlers.Add(new CompressionHandler());
-            var client = KiotaClientFactory.Create(handlers);
-            Assert.IsType<HttpClient>(client);
->>>>>>> 1e2aa482
-        }
-    }
-}
+﻿using System.Collections;
+using System.Collections.Generic;
+using System.Linq;
+using System.Net;
+using System.Net.Http;
+using Castle.Components.DictionaryAdapter.Xml;
+using Microsoft.Kiota.Http.HttpClientLibrary.Middleware;
+using Microsoft.Kiota.Http.HttpClientLibrary.Middleware.Options;
+using Microsoft.Kiota.Http.HttpClientLibrary.Tests.Mocks;
+using Xunit;
+
+namespace Microsoft.Kiota.Http.HttpClientLibrary.Tests
+{
+    public class KiotaClientFactoryTests
+    {
+        [Fact]
+        public void ChainHandlersCollectionAndGetFirstLinkReturnsNullOnDefaultParams()
+        {
+            // Act
+            var delegatingHandler = KiotaClientFactory.ChainHandlersCollectionAndGetFirstLink();
+            // Assert
+            Assert.Null(delegatingHandler);
+        }
+
+        [Fact]
+        public void ChainHandlersCollectionAndGetFirstLinkWithSingleHandler()
+        {
+            // Arrange
+            var handler = new TestHttpMessageHandler();
+            // Act
+            var delegatingHandler = KiotaClientFactory.ChainHandlersCollectionAndGetFirstLink(handler);
+            // Assert
+            Assert.NotNull(delegatingHandler);
+            Assert.Null(delegatingHandler.InnerHandler);
+        }
+
+        [Fact]
+        public void ChainHandlersCollectionAndGetFirstLinkWithMultipleHandlers()
+        {
+            // Arrange
+            var handler1 = new TestHttpMessageHandler();
+            var handler2 = new TestHttpMessageHandler();
+            // Act
+            var delegatingHandler = KiotaClientFactory.ChainHandlersCollectionAndGetFirstLink(handler1, handler2);
+            // Assert
+            Assert.NotNull(delegatingHandler);
+            Assert.NotNull(delegatingHandler.InnerHandler); // first handler has an inner handler
+
+            var innerHandler = delegatingHandler.InnerHandler as DelegatingHandler;
+            Assert.NotNull(innerHandler);
+            Assert.Null(innerHandler.InnerHandler);// end of the chain
+        }
+
+        [Fact]
+        public void ChainHandlersCollectionAndGetFirstLinkWithMultipleHandlersSetsFinalHandler()
+        {
+            // Arrange
+            var handler1 = new TestHttpMessageHandler();
+            var handler2 = new TestHttpMessageHandler();
+            var finalHandler = new HttpClientHandler();
+            // Act
+            var delegatingHandler = KiotaClientFactory.ChainHandlersCollectionAndGetFirstLink(finalHandler, handler1, handler2);
+            // Assert
+            Assert.NotNull(delegatingHandler);
+            Assert.NotNull(delegatingHandler.InnerHandler); // first handler has an inner handler
+
+            var innerHandler = delegatingHandler.InnerHandler as DelegatingHandler;
+            Assert.NotNull(innerHandler);
+            Assert.NotNull(innerHandler.InnerHandler);
+            Assert.IsType<HttpClientHandler>(innerHandler.InnerHandler);
+        }
+
+        [Fact]
+        public void GetDefaultHttpMessageHandlerSetsUpProxy()
+        {
+            // Arrange
+            var proxy = new WebProxy("http://localhost:8888", false);
+            // Act
+            var defaultHandler = KiotaClientFactory.GetDefaultHttpMessageHandler(proxy);
+            // Assert
+            Assert.NotNull(defaultHandler);
+#if NETFRAMEWORK
+            Assert.IsType<WinHttpHandler>(defaultHandler);
+            Assert.Equal(proxy, ((WinHttpHandler)defaultHandler).Proxy);
+#else
+            Assert.IsType<HttpClientHandler>(defaultHandler);
+            Assert.Equal(proxy, ((HttpClientHandler)defaultHandler).Proxy);
+#endif
+
+        }
+
+        [Fact]
+        public void CreateDefaultHandlersWithOptions()
+        {
+            // Arrange
+            var retryHandlerOption = new RetryHandlerOption { MaxRetry = 5, ShouldRetry = (_, _, _) => true };
+
+
+            // Act
+            var handlers = KiotaClientFactory.CreateDefaultHandlers(new[] { retryHandlerOption });
+
+            RetryHandler retryHandler = default;
+            foreach(var handler in handlers)
+            {
+                if(handler is RetryHandler retryFromDefault)
+                {
+                    retryHandler = retryFromDefault;
+                    break;
+                }
+            }
+
+            // Assert
+            Assert.NotNull(retryHandler);
+            Assert.NotNull(retryHandler.RetryOption);
+        }
+
+        [Fact]
+        public void CreateWithNullOrEmptyHandlersReturnsHttpClient()
+        {
+            var client = KiotaClientFactory.Create(null, null);
+            Assert.IsType<HttpClient>(client);
+
+            client = KiotaClientFactory.Create(new List<DelegatingHandler>());
+            Assert.IsType<HttpClient>(client);
+        }
+
+        [Fact]
+        public void CreateWithCustomMiddlewarePipelineReturnsHttpClient()
+        {
+            var handlers = KiotaClientFactory.CreateDefaultHandlers();
+            handlers.Add(new CompressionHandler());
+            var client = KiotaClientFactory.Create(handlers);
+            Assert.IsType<HttpClient>(client);
+        }
+    }
+}